 
OLLAMA_BASE_URL=http://localhost:11434 # the endpoint of the Ollama service, defaults to http://localhost:11434 if not set
OLLAMA_MODEL=llama3.2 # the name of the model to use, defaults to 'llama3.2' if not set

# Which search service to use, either 'duckduckgo', 'tavily', 'perplexity', Searxng
SEARCH_API='duckduckgo'
# For Searxng search, defaults to http://localhost:8888
SEARXNG_URL=

# Web Search API Keys (choose one or both)
TAVILY_API_KEY=tvly-xxxxx      # Get your key at https://tavily.com
PERPLEXITY_API_KEY=pplx-xxxxx  # Get your key at https://www.perplexity.ai

<<<<<<< HEAD
# LLM Configuration
LLM_PROVIDER=lmstudio          # Options: ollama, lmstudio
LOCAL_LLM=qwen_qwq-32b         # Model name in LMStudio
LMSTUDIO_BASE_URL=http://localhost:1234/v1  # LMStudio OpenAI-compatible API URL
=======
MAX_WEB_RESEARCH_LOOPS=3
FETCH_FULL_PAGE=True
>>>>>>> dfd0215b
<|MERGE_RESOLUTION|>--- conflicted
+++ resolved
@@ -11,12 +11,10 @@
 TAVILY_API_KEY=tvly-xxxxx      # Get your key at https://tavily.com
 PERPLEXITY_API_KEY=pplx-xxxxx  # Get your key at https://www.perplexity.ai
 
-<<<<<<< HEAD
 # LLM Configuration
 LLM_PROVIDER=lmstudio          # Options: ollama, lmstudio
 LOCAL_LLM=qwen_qwq-32b         # Model name in LMStudio
 LMSTUDIO_BASE_URL=http://localhost:1234/v1  # LMStudio OpenAI-compatible API URL
-=======
+
 MAX_WEB_RESEARCH_LOOPS=3
-FETCH_FULL_PAGE=True
->>>>>>> dfd0215b
+FETCH_FULL_PAGE=True